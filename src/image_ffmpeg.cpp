--- conflicted
+++ resolved
@@ -63,16 +63,12 @@
     av_dump_format(*_avContext, 0, filename.c_str(), 0);
     _filepath = filename;
 
-<<<<<<< HEAD
+    // Launch the loops
     _continueRead = true;
-=======
-    // Launch the loops
-    _continueReadLoop = true;
     _videoDisplayThread = thread([&]() {
         videoDisplayLoop();
     });
 
->>>>>>> a69730bc
     _readLoopThread = thread([&]() {
         readLoop();
     });
@@ -232,11 +228,7 @@
     {
         _startTime = chrono::duration_cast<chrono::microseconds>(chrono::high_resolution_clock::now().time_since_epoch()).count();
         auto previousTime = 0ull;
-<<<<<<< HEAD
-        while (_continueRead && av_read_frame(*avContext, &packet) >= 0)
-=======
-        while (_continueReadLoop && av_read_frame(*_avContext, &packet) >= 0)
->>>>>>> a69730bc
+        while (_continueRead && av_read_frame(*_avContext, &packet) >= 0)
         {
             // Reading the video
             if (packet.stream_index == _videoStreamIndex)
@@ -389,7 +381,7 @@
 {
     auto previousTime = 0;
 
-    while(_continueReadLoop)
+    while(_continueRead)
     {
         unique_lock<mutex> lockFrames(_videoQueueMutex);
         _videoQueueCondition.wait(lockFrames);
